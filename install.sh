--- conflicted
+++ resolved
@@ -8,10 +8,6 @@
 
 # Read CLIi
 distro=
-<<<<<<< HEAD
-=======
-ivi=0
->>>>>>> ca929566
 cuda_to_install=latest
 run_clean=0
 allow_opts=1
@@ -26,15 +22,6 @@
 	elif [[ "$arg" == "-c11" || "$arg" == "--cuda11" ]]; then
 	    # Mark that we're using CUDA 11 mode instead
 	    cuda_to_install=11
-        elif [[ "$arg" == "-c12" || "$arg" == "--cuda12" ]]; then
-	    # Mark the newer cuda version
-	    cuda_to_install=12
-<<<<<<< HEAD
-=======
-        elif [[ "$arg" == "-i" || "$arg" == "--ivi" ]]; then
-	    # Enable IvI mode
-	    ivi=1
->>>>>>> ca929566
         elif [[ "$arg" == "-h" || "$arg" == "--help" ]]; then
             # Show the help thing
 	    echo "Usage: $0 [<OPTS>] [<DISTRO>]"
@@ -45,11 +32,6 @@
 	    echo "Options:"
 	    echo "  -c,--clean     Runs the 'clean.sh' script before installing new things."
             echo "  -c11,--cuda11  Installs CUDA toolkit version 11.4 instead of the latest."
-	    echo "  -c12,--cuda12  Installs CUDA toolkit version 12.3 instead of the latest."
-<<<<<<< HEAD
-=======
-            echo "  -i,--ivi       If given, runs this in IvI cluster compatability mode."
->>>>>>> ca929566
 	    echo "  -h,--help      Shows this help menu, then exits."
             echo ""
             exit 0
@@ -123,15 +105,8 @@
 fi
 
 echo "[install.sh] Installing torch & torchvision using conda..."
-<<<<<<< HEAD
 toolkitver=
 if [[ "$cuda_to_install" -eq 11 ]]; then toolkitver='=11.8'; fi
-=======
-if [[ "$ivi" -eq 1 ]]; then source /opt/rh/devtoolset-10/enable; fi
-toolkitver=
-if [[ "$cuda_to_install" -eq 11 ]]; then toolkitver='=11.4'; fi
->>>>>>> ca929566
-if [[ "$cuda_to_install" -eq 12 ]]; then toolkitver='=12.3'; fi
 conda install -y pytorch torchvision torchaudio "pytorch-cuda$toolkitver" -c pytorch -c nvidia || exit $?
 
 echo "[install.sh] Installing dependencies in requirements.txt..."
