--- conflicted
+++ resolved
@@ -338,12 +338,8 @@
     # model
     model, model_wrapper = mc.get_model()
     ema = mc.setup_ema(model)
-<<<<<<< HEAD
-    # model_wrapper = model_wrapper.encrypt()
-=======
     #don't encryt this.
     model_wrapper = model_wrapper
->>>>>>> 45f4af02
     criterion = torch.nn.CrossEntropyLoss(reduction='mean').cuda()
     criterion_smooth = optim.CrossEntropyLabelSmooth(
         FLAGS.model_kwparams['num_classes'],
