"""Train and val."""
import logging
import os
import time

import torch
import subprocess

from utils.config import DEVICE_MODE, FLAGS, _ENV_EXPAND
from utils.common import get_params_by_name
from utils.common import set_random_seed
from utils.common import create_exp_dir
from utils.common import setup_logging
from utils.common import save_status
from utils.common import get_device
from utils.common import extract_item
from utils.common import get_data_queue_size
from utils.common import bn_calibration
from utils import dataflow
from utils import optim
from utils import distributed as udist
from utils import prune
from mmseg import seg_dataflow
from mmseg.loss import CrossEntropyLoss, JointsMSELoss, accuracy_keypoint

import models.mobilenet_base as mb
import common as mc
from mmseg.validation import SegVal, keypoint_val


def shrink_model(model_wrapper,
                 ema,
                 optimizer,
                 prune_info,
                 threshold=1e-3,
                 ema_only=False):
    r"""Dynamic network shrinkage to discard dead atomic blocks.

    Args:
        model_wrapper: model to be shrinked.
        ema: An instance of `ExponentialMovingAverage`, could be None.
        optimizer: Global optimizer.
        prune_info: An instance of `PruneInfo`, could be None.
        threshold: A small enough constant.
        ema_only: If `True`, regard an atomic block as dead only when
            `$$\hat{alpha} \le threshold$$`. Otherwise use both current value
            and momentum version.
    """
    model = mc.unwrap_model(model_wrapper)
    for block_name, block in model.get_named_block_list().items():  # inverted residual blocks
        assert isinstance(block, mb.InvertedResidualChannels)
        masks = [
            bn.weight.detach().abs() > threshold
            for bn in block.get_depthwise_bn()
        ]
        if ema is not None:
            masks_ema = [
                ema.average('{}.{}.weight'.format(
                    block_name, name)).detach().abs() > threshold
                for name in block.get_named_depthwise_bn().keys()
            ]
            if not ema_only:
                masks = [
                    mask0 | mask1 for mask0, mask1 in zip(masks, masks_ema)
                ]
            else:
                masks = masks_ema
        block.compress_by_mask(masks,
                               ema=ema,
                               optimizer=optimizer,
                               prune_info=prune_info,
                               prefix=block_name,
                               verbose=False)

    if optimizer is not None:
        assert set(optimizer.param_groups[0]['params']) == set(
            model.parameters())
<<<<<<< HEAD

=======
>>>>>>> 08600450
    mc.model_profiling(model,
                       FLAGS.image_size,
                       FLAGS.image_size,
                       num_forwards=0,
                       verbose=False,
                       use_cuda=DEVICE_MODE == "gpu")
    if udist.is_master():
        logging.info('Model Shrink to FLOPS: {}'.format(model.n_macs))
        logging.info('Current model: {}'.format(mb.output_network(model)))


def get_prune_weights(model, use_transformer=False):
    """Get variables for pruning."""
    # ['features.2.ops.0.1.1.weight', 'features.2.ops.1.1.1.weight', 'features.2.ops.2.1.1.weight'...]
    if use_transformer:
        return get_params_by_name(mc.unwrap_model(model), FLAGS._bn_to_prune_transformer.weight)
    return get_params_by_name(mc.unwrap_model(model), FLAGS._bn_to_prune.weight)


@udist.master_only
def summary_bn(model, prefix):
    """Summary BN's weights."""
    weights = get_prune_weights(model)
    for name, param in zip(FLAGS._bn_to_prune.weight, weights):
        mc.summary_writer.add_histogram(
            '{}/{}/{}'.format(prefix, 'bn_scale', name), param.detach(),
            FLAGS._global_step)
    if len(FLAGS._bn_to_prune.weight) > 0:
        mc.summary_writer.add_histogram(
            '{}/bn_scale/all'.format(prefix),
            torch.cat([weight.detach() for weight in weights]),
            FLAGS._global_step)


@udist.master_only
def log_pruned_info(model, flops_pruned, infos, prune_threshold):
    """Log pruning-related information."""
    if udist.is_master():
        logging.info('Flops threshold: {}'.format(prune_threshold))
        for info in infos:
            if FLAGS.prune_params['logging_verbose']:
                logging.info(
                    'layer {}, total channel: {}, pruned channel: {}, flops'
                    ' total: {}, flops pruned: {}, pruned rate: {:.3f}'.format(
                        *info))
            mc.summary_writer.add_scalar(
                'prune_ratio/{}/{}'.format(prune_threshold, info[0]), info[-1],
                FLAGS._global_step)
        logging.info('Pruned model: {}'.format(
            prune.output_searched_network(model, infos, FLAGS.prune_params)))

    flops_remain = model.n_macs - flops_pruned
    if udist.is_master():
        logging.info(
            'Prune threshold: {}, flops pruned: {}, flops remain: {}'.format(
                prune_threshold, flops_pruned, flops_remain))
        mc.summary_writer.add_scalar('prune/flops/{}'.format(prune_threshold),
                                     flops_remain, FLAGS._global_step)


def run_one_epoch(epoch,
                  loader,
                  model,
                  criterion,
                  optimizer,
                  lr_scheduler,
                  ema,
                  rho_scheduler,
                  meters,
                  max_iter=None,
                  phase='train'):
    """Run one epoch."""
    assert phase in [
        'train', 'val', 'test', 'bn_calibration'
    ] or phase.startswith(
        'prune'), "phase not be in train/val/test/bn_calibration/prune."
    train = phase == 'train'
    if train:
        model.train()
    else:
        #possibly encrypt here so model.eval() is deleted and replaced with alice and bob encrypted exhcange with crypten.init()
        model.eval()
    if phase == 'bn_calibration':
        model.apply(bn_calibration)

    if not FLAGS.use_hdfs:
        if FLAGS.use_distributed:
            loader.sampler.set_epoch(epoch)

    results = None
    data_iterator = iter(loader)
    if not FLAGS.use_hdfs:
        if FLAGS.use_distributed:
            if FLAGS.dataset == 'coco':
                data_fetcher = dataflow.DataPrefetcherKeypoint(data_iterator)
            else:
                data_fetcher = dataflow.DataPrefetcher(data_iterator)
        else:
            logging.warning('Not use prefetcher')
            data_fetcher = data_iterator

    for batch_idx, data in enumerate(data_fetcher):
        if FLAGS.dataset == 'coco':
            input, target, target_weight, meta = data
            # print(input.shape, target.shape, target_weight.shape, meta)
            # (4, 3, 384, 288), (4, 17, 96, 72), (4, 17, 1),
        else:
            input, target = data
        # if batch_idx > 400:
        #     break
        # used for bn calibration
        if max_iter is not None:
            assert phase == 'bn_calibration'
            if batch_idx >= max_iter:
                break

        if DEVICE_MODE == "gpu":
            target = target.cuda(non_blocking=True)
        if train:
            optimizer.zero_grad()
            rho = rho_scheduler(FLAGS._global_step)

            if FLAGS.dataset == 'coco':
                outputs = model(input)
                if isinstance(outputs, list):
                    loss = criterion(outputs[0], target, target_weight)
                    for output in outputs[1:]:
                        loss += criterion(output, target, target_weight)
                else:
                    output = outputs
                    loss = criterion(output, target, target_weight)
                _, avg_acc, cnt, pred = accuracy_keypoint(output.detach().cpu().numpy(),
                                                          target.detach().cpu().numpy())  # cnt=17
                meters['acc'].cache(avg_acc)
                meters['loss'].cache(loss)
            else:
                loss = mc.forward_loss(model, criterion, input, target, meters, task=FLAGS.model_kwparams.task, distill=FLAGS.distill)
            if FLAGS.prune_params['method'] is not None:
                loss_l2 = optim.cal_l2_loss(model, FLAGS.weight_decay,
                                            FLAGS.weight_decay_method)  # manual weight decay
                loss_bn_l1 = prune.cal_bn_l1_loss(get_prune_weights(model),
                                                  FLAGS._bn_to_prune.penalty, rho)
                if FLAGS.prune_params.use_transformer:

                    transformer_weights = get_prune_weights(model, True)
                    loss_bn_l1 += prune.cal_bn_l1_loss(transformer_weights,
                                                       FLAGS._bn_to_prune_transformer.penalty, rho)

                    transformer_dict = []
                    for name, weight in zip(FLAGS._bn_to_prune_transformer.weight, transformer_weights):
                        transformer_dict.append(sum(weight > FLAGS.model_shrink_threshold).item())
                    FLAGS._bn_to_prune_transformer.add_info_list('channels', transformer_dict)
                    FLAGS._bn_to_prune_transformer.update_penalty()
                    if udist.is_master() and FLAGS._global_step % FLAGS.log_interval == 0:
                        logging.info(transformer_dict)
                        # logging.info(FLAGS._bn_to_prune_transformer.penalty)

                meters['loss_l2'].cache(loss_l2)
                meters['loss_bn_l1'].cache(loss_bn_l1)
                loss = loss + loss_l2 + loss_bn_l1
            loss.backward()
            if FLAGS.use_distributed:
                udist.allreduce_grads(model)

            if FLAGS._global_step % FLAGS.log_interval == 0:
                results = mc.reduce_and_flush_meters(meters)
                if udist.is_master():
                    logging.info('Epoch {}/{} Iter {}/{} Lr: {} {}: '.format(
                        epoch, FLAGS.num_epochs, batch_idx, len(loader), optimizer.param_groups[0]["lr"], phase)
                                 + ', '.join('{}: {:.4f}'.format(k, v)
                                             for k, v in results.items()))
                    for k, v in results.items():
                        mc.summary_writer.add_scalar('{}/{}'.format(phase, k),
                                                     v, FLAGS._global_step)

            if udist.is_master(
            ) and FLAGS._global_step % FLAGS.log_interval == 0:
                mc.summary_writer.add_scalar('train/learning_rate',
                                             optimizer.param_groups[0]['lr'],
                                             FLAGS._global_step)
                if FLAGS.prune_params['method'] is not None:
                    mc.summary_writer.add_scalar('train/l2_regularize_loss',
                                                 extract_item(loss_l2),
                                                 FLAGS._global_step)
                    mc.summary_writer.add_scalar('train/bn_l1_loss',
                                                 extract_item(loss_bn_l1),
                                                 FLAGS._global_step)
                mc.summary_writer.add_scalar('prune/rho', rho,
                                             FLAGS._global_step)
                mc.summary_writer.add_scalar(
                    'train/current_epoch',
                    FLAGS._global_step / FLAGS._steps_per_epoch,
                    FLAGS._global_step)
                if FLAGS.data_loader_workers > 0:
                    mc.summary_writer.add_scalar(
                        'data/train/prefetch_size',
                        get_data_queue_size(data_iterator), FLAGS._global_step)

            if udist.is_master(
            ) and FLAGS._global_step % FLAGS.log_interval_detail == 0:
                summary_bn(model, 'train')

            optimizer.step()
            if FLAGS.lr_scheduler == 'poly':
                optim.poly_learning_rate(optimizer,
                                         FLAGS.lr,
                                         epoch * FLAGS._steps_per_epoch + batch_idx + 1,
                                         FLAGS.num_epochs * FLAGS._steps_per_epoch)
            else:
                lr_scheduler.step()
            if FLAGS.use_distributed and FLAGS.allreduce_bn:
                udist.allreduce_bn(model)
            FLAGS._global_step += 1

            # NOTE: after steps count update
            if ema is not None:
                model_unwrap = mc.unwrap_model(model)
                ema_names = ema.average_names()
                params = get_params_by_name(model_unwrap, ema_names)
                for name, param in zip(ema_names, params):
                    ema(name, param, FLAGS._global_step)
        else:
            if FLAGS.dataset == 'coco':
                outputs = model(input)
                if isinstance(outputs, list):
                    loss = criterion(outputs[0], target, target_weight)
                    for output in outputs[1:]:
                        loss += criterion(output, target, target_weight)
                else:
                    output = outputs
                    loss = criterion(output, target, target_weight)
                _, avg_acc, cnt, pred = accuracy_keypoint(output.detach().cpu().numpy(),
                                                          target.detach().cpu().numpy())  # cnt=17
                meters['acc'].cache(avg_acc)
                meters['loss'].cache(loss)
            else:
                mc.forward_loss(model, criterion, input, target, meters, task=FLAGS.model_kwparams.task, distill=False)

    if not train:
        results = mc.reduce_and_flush_meters(meters)
        if udist.is_master():
            logging.info(
                'Epoch {}/{} {}: '.format(epoch, FLAGS.num_epochs, phase)
                + ', '.join(
                    '{}: {:.4f}'.format(k, v) for k, v in results.items()))
            for k, v in results.items():
                mc.summary_writer.add_scalar('{}/{}'.format(phase, k), v,
                                             FLAGS._global_step)
    return results


def train_val_test():
    """Train and val."""
    torch.backends.cudnn.benchmark = True  # For acceleration

    # model
    model, model_wrapper = mc.get_model()
    ema = mc.setup_ema(model)
    criterion = torch.nn.CrossEntropyLoss(reduction='mean')
    criterion_smooth = optim.CrossEntropyLabelSmooth(
        FLAGS.model_kwparams['num_classes'],
        FLAGS['label_smoothing'],
        reduction='mean')
    if model.task == 'segmentation':
        criterion = CrossEntropyLoss()
        criterion_smooth = CrossEntropyLoss()
    if FLAGS.dataset == 'coco':
        criterion = JointsMSELoss(use_target_weight=True)
        criterion_smooth = JointsMSELoss(use_target_weight=True)
    # Make CUDA if running on the GPU
    if DEVICE_MODE == "gpu":
        criterion = criterion.cuda()
        criterion_smooth = criterion_smooth.cuda()

    if FLAGS.get('log_graph_only', False):
        if udist.is_master():
            _input = torch.zeros(1, 3, FLAGS.image_size,
                                 FLAGS.image_size)
            if DEVICE_MODE == "gpu": _input = _input.cuda()
            _input = _input.requires_grad_(True)
            if isinstance(model_wrapper, (torch.nn.DataParallel, udist.AllReduceDistributedDataParallel)):
                mc.summary_writer.add_graph(model_wrapper.module, (_input,), verbose=True)
            else:
                mc.summary_writer.add_graph(model_wrapper, (_input,), verbose=True)
        return

    # check pretrained
    if FLAGS.pretrained:
        checkpoint = torch.load(FLAGS.pretrained,
                                map_location=lambda storage, loc: storage)
        if ema:
            ema.load_state_dict(checkpoint['ema'])
            ema.to(get_device(model))
        # update keys from external models
        if isinstance(checkpoint, dict) and 'model' in checkpoint:
            checkpoint = checkpoint['model']
        if (hasattr(FLAGS, 'pretrained_model_remap_keys')
                and FLAGS.pretrained_model_remap_keys):
            new_checkpoint = {}
            new_keys = list(model_wrapper.state_dict().keys())
            old_keys = list(checkpoint.keys())
            for key_new, key_old in zip(new_keys, old_keys):
                new_checkpoint[key_new] = checkpoint[key_old]
                if udist.is_master():
                    logging.info('remap {} to {}'.format(key_new, key_old))
            checkpoint = new_checkpoint
        model_wrapper.load_state_dict(checkpoint)
        if udist.is_master():
            logging.info('Loaded model {}.'.format(FLAGS.pretrained))
    optimizer = optim.get_optimizer(model_wrapper, FLAGS)

    # check resume training
    if FLAGS.resume:
        checkpoint = torch.load(os.path.join(FLAGS.resume,
                                             'latest_checkpoint.pt'),
                                map_location=lambda storage, loc: storage)
        model_wrapper = checkpoint['model']
        if DEVICE_MODE == "gpu": model_wrapper = model_wrapper.cuda()
        model = model_wrapper.module
        # model = checkpoint['model'].module
        optimizer = checkpoint['optimizer']
        for state in optimizer.state.values():
            for k, v in state.items():
                if isinstance(v, torch.Tensor):
                    if DEVICE_MODE == "cpu":
                        state[k] = v
                    else:
                        state[k] = v.cuda()
        # model_wrapper.load_state_dict(checkpoint['model'])
        # optimizer.load_state_dict(checkpoint['optimizer'])
        if ema:
            # ema.load_state_dict(checkpoint['ema'])
            ema = checkpoint['ema']
            if DEVICE_MODE == "gpu": ema = ema.cuda()
            ema.to(get_device(model))
        last_epoch = checkpoint['last_epoch']
        lr_scheduler = optim.get_lr_scheduler(optimizer, FLAGS, last_epoch=(last_epoch + 1) * FLAGS._steps_per_epoch)
        lr_scheduler.last_epoch = (last_epoch + 1) * FLAGS._steps_per_epoch
        best_val = extract_item(checkpoint['best_val'])
        train_meters, val_meters = checkpoint['meters']
        FLAGS._global_step = (last_epoch + 1) * FLAGS._steps_per_epoch
        if udist.is_master():
            logging.info('Loaded checkpoint {} at epoch {}.'.format(
                FLAGS.resume, last_epoch))
    else:
        lr_scheduler = optim.get_lr_scheduler(optimizer, FLAGS)
        # last_epoch = lr_scheduler.last_epoch
        last_epoch = -1
        best_val = 1.
        if not FLAGS.distill:
            train_meters = mc.get_meters('train', FLAGS.prune_params['method'])
            val_meters = mc.get_meters('val')
        else:
            train_meters = mc.get_distill_meters('train', FLAGS.prune_params['method'])
            val_meters = mc.get_distill_meters('val')
        if FLAGS.model_kwparams.task == 'segmentation':
            best_val = 0.
            if not FLAGS.distill:
                train_meters = mc.get_seg_meters('train', FLAGS.prune_params['method'])
                val_meters = mc.get_seg_meters('val')
            else:
                train_meters = mc.get_seg_distill_meters('train', FLAGS.prune_params['method'])
                val_meters = mc.get_seg_distill_meters('val')
        FLAGS._global_step = 0

    if not FLAGS.resume and udist.is_master():
        logging.info(model_wrapper)
    assert FLAGS.profiling, '`m.macs` is used for calculating penalty'
    # if udist.is_master():
    #     model.apply(lambda m: print(m))
    if FLAGS.profiling:
        if 'gpu' in FLAGS.profiling:
            mc.profiling(model, use_cuda=True)
        if 'cpu' in FLAGS.profiling:
            mc.profiling(model, use_cuda=False)
    print(f"Has n_params? {hasattr(model, 'n_params')}")

    if FLAGS.dataset == 'cityscapes':
        (train_set, val_set, test_set) = seg_dataflow.cityscapes_datasets(FLAGS)
        segval = SegVal(num_classes=19)
    elif FLAGS.dataset == 'ade20k':
        (train_set, val_set, test_set) = seg_dataflow.ade20k_datasets(FLAGS)
        segval = SegVal(num_classes=150)
    elif FLAGS.dataset == 'coco':
        (train_set, val_set, test_set) = seg_dataflow.coco_datasets(FLAGS)
        # print(len(train_set), len(val_set))  # 149813 104125
        segval = None
    else:
        # data
        (train_transforms, val_transforms,
         test_transforms) = dataflow.data_transforms(FLAGS)
        (train_set, val_set, test_set) = dataflow.dataset(train_transforms,
                                                          val_transforms,
                                                          test_transforms, FLAGS)
        segval = None
    (train_loader, calib_loader, val_loader,
     test_loader) = dataflow.data_loader(train_set, val_set, test_set, FLAGS)

    # get bn's weights
    if FLAGS.prune_params.use_transformer:
        FLAGS._bn_to_prune, FLAGS._bn_to_prune_transformer = prune.get_bn_to_prune(model, FLAGS.prune_params)
    else:
        FLAGS._bn_to_prune = prune.get_bn_to_prune(model, FLAGS.prune_params)
    rho_scheduler = prune.get_rho_scheduler(FLAGS.prune_params,
                                            FLAGS._steps_per_epoch)

    if FLAGS.test_only and (test_loader is not None):
        if udist.is_master():
            logging.info('Start testing.')
        test_meters = mc.get_meters('test')
        validate(last_epoch, calib_loader, test_loader, criterion, test_meters,
                 model_wrapper, ema, 'test')
        return

    # already broadcast by AllReduceDistributedDataParallel
    # optimizer load same checkpoint/same initialization

    if udist.is_master():
        logging.info('Start training.')

    for epoch in range(last_epoch + 1, FLAGS.num_epochs):
        # train
        results = run_one_epoch(epoch,
                                train_loader,
                                model_wrapper,
                                criterion_smooth,
                                optimizer,
                                lr_scheduler,
                                ema,
                                rho_scheduler,
                                train_meters,
                                phase='train')

        if (epoch + 1) % FLAGS.eval_interval == 0:
            # val
            results, model_eval_wrapper = validate(epoch, calib_loader, val_loader,
                                                   criterion, val_meters,
                                                   model_wrapper, ema, 'val', segval, val_set)

            if FLAGS.prune_params['method'] is not None and FLAGS.prune_params['bn_prune_filter'] is not None:
                prune_threshold = FLAGS.model_shrink_threshold  # 1e-3
                masks = prune.cal_mask_network_slimming_by_threshold(
                    get_prune_weights(model_eval_wrapper), prune_threshold)  # get mask for all bn weights (depth-wise)
                FLAGS._bn_to_prune.add_info_list('mask', masks)
                flops_pruned, infos = prune.cal_pruned_flops(FLAGS._bn_to_prune)
                log_pruned_info(mc.unwrap_model(model_eval_wrapper), flops_pruned,
                                infos, prune_threshold)
                if not FLAGS.distill:
                    if flops_pruned >= FLAGS.model_shrink_delta_flops \
                            or epoch == FLAGS.num_epochs - 1:
                        ema_only = (epoch == FLAGS.num_epochs - 1)
                        shrink_model(model_wrapper, ema, optimizer, FLAGS._bn_to_prune,
                                     prune_threshold, ema_only)
            model_kwparams = mb.output_network(mc.unwrap_model(model_wrapper))

            if udist.is_master():
                if FLAGS.model_kwparams.task == 'classification' and results['top1_error'] < best_val:
                    best_val = results['top1_error']
                    logging.info('New best validation top1 error: {:.4f}'.format(best_val))

                    save_status(model_wrapper, model_kwparams, optimizer, ema,
                                epoch, best_val, (train_meters, val_meters),
                                os.path.join(FLAGS.log_dir, 'best_model'))

                elif FLAGS.model_kwparams.task == 'segmentation' and FLAGS.dataset != 'coco' and results[
                    'mIoU'] > best_val:
                    best_val = results['mIoU']
                    logging.info('New seg mIoU: {:.4f}'.format(best_val))

                    save_status(model_wrapper, model_kwparams, optimizer, ema,
                                epoch, best_val, (train_meters, val_meters),
                                os.path.join(FLAGS.log_dir, 'best_model'))
                elif FLAGS.dataset == 'coco' and results > best_val:
                    best_val = results
                    logging.info('New Result: {:.4f}'.format(best_val))
                    save_status(model_wrapper, model_kwparams, optimizer, ema,
                                epoch, best_val, (train_meters, val_meters),
                                os.path.join(FLAGS.log_dir, 'best_model'))

                # save latest checkpoint
                save_status(model_wrapper, model_kwparams, optimizer, ema, epoch,
                            best_val, (train_meters, val_meters),
                            os.path.join(FLAGS.log_dir, 'latest_checkpoint'))

    return


def validate(epoch, calib_loader, val_loader, criterion, val_meters,
             model_wrapper, ema, phase, segval=None, val_set=None):
    """Calibrate and validate."""
    assert phase in ['test', 'val']
    model_eval_wrapper = mc.get_ema_model(ema, model_wrapper)

    # bn_calibration
    if FLAGS.prune_params['method'] is not None:
        if FLAGS.get('bn_calibration', False):
            if not FLAGS.use_distributed:
                logging.warning(
                    'Only GPU0 is used when calibration when use DataParallel')
            with torch.no_grad():
                _ = run_one_epoch(epoch,
                                  calib_loader,
                                  model_eval_wrapper,
                                  criterion,
                                  None,
                                  None,
                                  None,
                                  None,
                                  val_meters,
                                  max_iter=FLAGS.bn_calibration_steps,
                                  phase='bn_calibration')
            if FLAGS.use_distributed:
                udist.allreduce_bn(model_eval_wrapper)

    # val
    with torch.no_grad():
        if FLAGS.model_kwparams.task == 'segmentation':
            if FLAGS.dataset == 'coco':
                results = 0
                if udist.is_master():
                    results = keypoint_val(val_set, val_loader, model_eval_wrapper.module, criterion)
            else:
                assert segval is not None
                results = segval.run(epoch,
                                     val_loader,
                                     model_eval_wrapper.module if FLAGS.single_gpu_test else model_eval_wrapper,
                                     FLAGS)
        else:
            # encrypt model here or modify run_one_epoch so that in test or val mode, it runs a special secure MPC evaluation on an encrypt network
            results = run_one_epoch(epoch,
                                    val_loader,
                                    model_eval_wrapper,
                                    criterion,
                                    None,
                                    None,
                                    None,
                                    None,
                                    val_meters,
                                    phase=phase)
    summary_bn(model_eval_wrapper, phase)
    return results, model_eval_wrapper


def main():
    """Entry."""
    NUM_IMAGENET_TRAIN = 1281167
    if FLAGS.dataset == 'cityscapes':
        NUM_IMAGENET_TRAIN = 2975
    elif FLAGS.dataset == 'ade20k':
        NUM_IMAGENET_TRAIN = 20210
    elif FLAGS.dataset == 'coco':
        NUM_IMAGENET_TRAIN = 149813
    mc.setup_distributed(NUM_IMAGENET_TRAIN)

    if FLAGS.net_params and FLAGS.model_kwparams.task == 'segmentation':
        tag, input_channels, block1, block2, block3, block4, last_channel = FLAGS.net_params.split('-')
        input_channels = [int(item) for item in input_channels.split('_')]
        block1 = [int(item) for item in block1.split('_')]
        block2 = [int(item) for item in block2.split('_')]
        block3 = [int(item) for item in block3.split('_')]
        block4 = [int(item) for item in block4.split('_')]
        last_channel = int(last_channel)

        inverted_residual_setting = []
        for item in [block1, block2, block3, block4]:
            for _ in range(item[0]):
                inverted_residual_setting.append(
                    [item[1], item[2:-int(len(item) / 2 - 1)], item[-int(len(item) / 2 - 1):]])

        FLAGS.model_kwparams.input_channel = input_channels
        FLAGS.model_kwparams.inverted_residual_setting = inverted_residual_setting
        FLAGS.model_kwparams.last_channel = last_channel

    if udist.is_master():
        FLAGS.log_dir = '{}/{}'.format(FLAGS.log_dir,
                                       time.strftime("%Y%m%d-%H%M%S"))
        # yapf: disable
        create_exp_dir(FLAGS.log_dir, FLAGS.config_path, blacklist_dirs=[
            'exp', '.git', 'pretrained', 'tmp', 'deprecated', 'bak', 'output'])
        # yapf: enable
        setup_logging(FLAGS.log_dir)
        for k, v in _ENV_EXPAND.items():
            logging.info('Env var expand: {} to {}'.format(k, v))
        logging.info(FLAGS)

    set_random_seed(FLAGS.get('random_seed', 0))
    with mc.SummaryWriterManager():
        train_val_test()


if __name__ == "__main__":
    main()<|MERGE_RESOLUTION|>--- conflicted
+++ resolved
@@ -75,10 +75,6 @@
     if optimizer is not None:
         assert set(optimizer.param_groups[0]['params']) == set(
             model.parameters())
-<<<<<<< HEAD
-
-=======
->>>>>>> 08600450
     mc.model_profiling(model,
                        FLAGS.image_size,
                        FLAGS.image_size,
